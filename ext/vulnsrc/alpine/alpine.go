--- conflicted
+++ resolved
@@ -35,15 +35,9 @@
 )
 
 const (
-<<<<<<< HEAD
-	defaultSecdbGitURL = "https://git.alpinelinux.org/cgit/alpine-secdb"
+	defaultSecdbGitURL = "https://github.com/alpinelinux/alpine-secdb"
 	updaterFlag        = "alpine-secdbUpdater"
 	nvdURLPrefix       = "https://cve.mitre.org/cgi-bin/cvename.cgi?name="
-=======
-	secdbGitURL  = "https://github.com/alpinelinux/alpine-secdb"
-	updaterFlag  = "alpine-secdbUpdater"
-	nvdURLPrefix = "https://cve.mitre.org/cgi-bin/cvename.cgi?name="
->>>>>>> 7f9c0b1b
 )
 
 func init() {
